--- conflicted
+++ resolved
@@ -43,11 +43,7 @@
     """
     assert len(sources) == len(namestrings)
     mapping = OrderedDict(zip(namestrings, sources))
-<<<<<<< HEAD
 
-=======
-    
->>>>>>> d74bc1bb
     # While our generators have not been exhausted, pull elements
     while mapping.keys() != []:
         for namestring, source in mapping.iteritems():
